# coding: utf-8
# pylint: disable=invalid-name, no-member, too-many-arguments
# pylint: disable=too-many-instance-attributes, too-many-locals
# pylint: disable=arguments-differ
""" dynamic EIT solver using JAC """
# Copyright (c) Benyuan Liu. All Rights Reserved.
# Distributed under the (new) BSD License. See LICENSE.txt for more info.
from __future__ import division, absolute_import, print_function

import numpy as np
import scipy.linalg as la

from .base import EitBase


class JAC(EitBase):
    """ A sensitivity-based EIT imaging class """

    def setup(self, p=0.20, lamb=0.001, method="kotre"):
        """
        JAC, Jacobian matrix based reconstruction.

        Parameters
        ----------
        p, lamb: float
            JAC parameters
        method: str
            regularization methods
        """
        # passing imaging parameters
        self.params = {"p": p, "lamb": lamb, "method": method}
        # pre-compute H0 for dynamical imaging
        # H = (J.T*J + R)^(-1) * J.T
        self.H = h_matrix(self.J, p, lamb, method)

    def map(self, dv):
        """ return Hv """
        return -np.dot(self.H, dv)

    def solve_gs(self, v1, v0):
        """ solving by weighted frequency """
        a = np.dot(v1, v0) / np.dot(v0, v0)
        dv = v1 - a * v0
        ds = -np.dot(self.H, dv)
        # return average epsilon on element
        return ds

    def jt_solve(self, v1, v0, normalize=True):
        """
        a 'naive' back projection using the transpose of Jac.
        This scheme is the one published by kotre (1989):

        [1] Kotre, C. J. (1989).
            A sensitivity coefficient method for the reconstruction of
            electrical impedance tomograms.
            Clinical Physics and Physiological Measurement,
            10(3), 275–281. doi:10.1088/0143-0815/10/3/008

        The input (dv) and output (ds) is log-normalized
        """
        if normalize:
            dv = np.log(np.abs(v1) / np.abs(v0)) * self.v0_sign
        else:
            dv = v1 - v0
        # s_r = J^Tv_r
        ds = -np.dot(self.J.conj().T, dv)
        return np.exp(ds) - 1.0

    def gn(
        self,
        v,
        x0=None,
        maxiter=1,
        gtol=1e-4,
        p=None,
        lamb=None,
        lamb_decay=1.0,
        lamb_min=0,
        method="kotre",
        verbose=False,
    ):
        """
        Gaussian Newton Static Solver
        You can use a different p, lamb other than the default ones in setup

        Parameters
        ----------
        v: NDArray
            boundary measurement
        x0: NDArray, optional
            initial guess
        maxiter: int, optional
            number of maximum iterations
        p, lamb: float
            JAC parameters (can be overridden)
        lamb_decay: float
            decay of lamb0, i.e., lamb0 = lamb0 * lamb_decay of each iteration
        lamb_min: float
            minimal value of lamb
        method: str, optional
            'kotre' or 'lm'
        verbose: bool, optional
            print debug information

        Returns
        -------
        sigma: NDArray
            Complex-valued conductivities

        Note
        ----
        Gauss-Newton Iterative solver,
            x1 = x0 - (J^TJ + lamb*R)^(-1) * r0
        where:
            R = diag(J^TJ)**p
            r0 (residual) = real_measure - forward_v
        """
        from sklearn.metrics import r2_score

        if x0 is None:
            x0 = self.perm
        if p is None:
            p = self.params["p"]
        if lamb is None:
            lamb = self.params["lamb"]
        if method is None:
            method = self.params["method"]

        # convergence test
        x0_norm = np.linalg.norm(x0)
        convergence = []
        r2i = []
        for i in range(maxiter):

            # forward solver
            fs = self.fwd.solve_eit(
                self.ex_mat, step=self.step, perm=x0, parser=self.parser
            )
            # Residual
            r0 = v - fs.v
            jac = fs.jac

            # Damped Gaussian-Newton
            h_mat = h_matrix(jac, p, lamb, method)

            # update
            d_k = np.dot(h_mat, r0)
            x0 = x0 - d_k

            # convergence test
            c = np.linalg.norm(d_k) / x0_norm
            r2 = r2_score(v, fs.v)
            convergence.append(c)
            r2i.append(r2)

            if c < gtol:
                break

            if verbose:
<<<<<<< HEAD
                print('iter = %d, lamb = %f, gtol = %f, r2 = %f' % (i, lamb, c, r2))
=======
                print("iter = %d, lamb = %f, gtol = %f" % (i, lamb, c))
>>>>>>> 4ee7198a

            # update regularization parameter
            # lambda can be given in user defined decreasing lists
            lamb *= lamb_decay
            if lamb < lamb_min:
                lamb = lamb_min

        self.tol = {'convergence': convergence, 'r2': r2i}

        return x0

    def project(self, ds):
        """project ds using spatial difference filter (deprecated)

        Parameters
        ----------
        ds: NDArray
            delta sigma (conductivities)

        Returns
        -------
        NDArray
        """
        d_mat = sar(self.tri)
        return np.dot(d_mat, ds)


def h_matrix(jac, p, lamb, method="kotre"):
    """
    JAC method of dynamic EIT solver:
        H = (J.T*J + lamb*R)^(-1) * J.T

    Parameters
    ----------
    jac: NDArray
        Jacobian
    p, lamb: float
        regularization parameters
    method: str, optional
        regularization method

    Returns
    -------
    H: NDArray
        pseudo-inverse matrix of JAC
    """
    j_w_j = np.dot(jac.transpose(), jac)
    if method == "kotre":
        # see adler-dai-lionheart-2007
        # p=0   : noise distribute on the boundary ('dgn')
        # p=0.5 : noise distribute on the middle
        # p=1   : noise distribute on the center ('lm')
        r_mat = np.diag(np.diag(j_w_j)) ** p
    elif method == "lm":
        # Marquardt–Levenberg, 'lm' for short
        # or can be called NOSER, DLS
        r_mat = np.diag(np.diag(j_w_j))
    else:
        # Damped Gauss Newton, 'dgn' for short
        r_mat = np.eye(jac.shape[1])

    # build H
    h_mat = np.dot(la.inv(j_w_j + lamb * r_mat), jac.transpose())
    return h_mat


def sar(el2no):
    """
    extract spatial difference matrix on the neighbors of each element
    in 2D fem using triangular mesh.

    Parameters
    ----------
    el2no: NDArray
        triangle structures

    Returns
    -------
    D: NDArray
        SAR matrix
    """
    ne = el2no.shape[0]
    d_mat = np.eye(ne)
    for i in range(ne):
        ei = el2no[i, :]
        #
        i0 = np.argwhere(el2no == ei[0])[:, 0]
        i1 = np.argwhere(el2no == ei[1])[:, 0]
        i2 = np.argwhere(el2no == ei[2])[:, 0]
        idx = np.unique(np.hstack([i0, i1, i2]))
        # build row-i
        for j in idx:
            d_mat[i, j] = -1
        nn = idx.size - 1
        d_mat[i, i] = nn
    return d_mat<|MERGE_RESOLUTION|>--- conflicted
+++ resolved
@@ -157,11 +157,7 @@
                 break
 
             if verbose:
-<<<<<<< HEAD
                 print('iter = %d, lamb = %f, gtol = %f, r2 = %f' % (i, lamb, c, r2))
-=======
-                print("iter = %d, lamb = %f, gtol = %f" % (i, lamb, c))
->>>>>>> 4ee7198a
 
             # update regularization parameter
             # lambda can be given in user defined decreasing lists
