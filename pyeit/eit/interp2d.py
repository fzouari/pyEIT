# coding: utf-8
# pylint: disable=invalid-name, no-member, too-many-locals, no-name-in-module
""" interpolation on 2D/3D irregular/regular grids """
# Copyright (c) Benyuan Liu. All Rights Reserved.
# Distributed under the (new) BSD License. See LICENSE.txt for more info.
from __future__ import division, absolute_import, print_function

import numpy as np
import scipy.linalg as la
from scipy.sparse import coo_matrix
from scipy.spatial import ConvexHull
from matplotlib.path import Path
import matplotlib.pyplot as plt

# for debugging
from pyeit.mesh import layer_circle, set_perm


def meshgrid(pts, n=32, ext_ratio=0, gc=False):
    """
    build xg, yg, mask grids from triangles point cloud
    function for interpolating regular grids

    Parameters
    ----------
    pts: NDArray
        nx2 array of points (x, y)
    el_pos: NDArray (optional)
        the location of electrodes (for extract the convex hull of pts)
    n: int
        the number of meshgrid per dimension
    ext_ratio: float
        extend the boundary of meshgrid by ext_ratio*d
    gc: bool
        grid_correction, offset xgrid and ygrid by half step size

    Notes
    -----
    mask denotes points outside mesh.
    """
    xg, yg = _build_grid(pts, n=n, ext_ratio=ext_ratio, gc=gc)
    # pts_edges = pts[el_pos]
    pts_edges = _hull_points(pts)
    mask = _build_mask(pts_edges, xg, yg)
    return xg, yg, mask


def _build_grid(pts, n=32, ext_ratio=0, gc=False):
    """generating mesh grids"""
    x, y = pts[:, 0], pts[:, 1]
    x_min, x_max = min(x), max(x)
    y_min, y_max = min(y), max(y)
    x_ext = (x_max - x_min) * ext_ratio
    y_ext = (y_max - y_min) * ext_ratio
    xv, xv_step = np.linspace(
        x_min - x_ext, x_max + x_ext, num=n, endpoint=False, retstep=True
    )
    yv, yv_step = np.linspace(
        y_min - y_ext, y_max + y_ext, num=n, endpoint=False, retstep=True
    )
    # if need grid correction
    if gc:
        xv = xv + xv_step / 2.0
        yv = yv + yv_step / 2.0
    xg, yg = np.meshgrid(xv, yv, sparse=False, indexing="xy")
    return xg, yg


def _build_mask(pts_edges, xg, yg):
    """find whether meshgrids is interior of mesh"""
    # 1. create mask based on meshes
    points = np.vstack((xg.flatten(), yg.flatten())).T

    # 2. extract edge points using el_pos
    path = Path(pts_edges, closed=False)
    mask = path.contains_points(points)

    return ~mask


def _hull_points(pts):
    """return the convex hull points"""
    cv = ConvexHull(pts)
    hull_nodes = cv.vertices
    return pts[hull_nodes, :]


def _distance2d(x, y, center="mean"):
    """
    Calculate radius given center.
    This function can be OPTIMIZED using numba or cython.
    """
    if center is None:
        xc, yc = 0, 0
    elif center == "mean":
        xc, yc = np.mean(x), np.mean(y)
    else:
        xc, yc = center[0], center[1]

    d = np.sqrt((x - xc) ** 2 + (y - yc) ** 2).ravel()
    return d


def _distance_matrix2d(xy, xyi):
    """
    Description
    -----------
    (2D only) return element-wise distance matrix (pair-wise)
    """
    # Make a distance matrix between pairwise observations
    # Note: from <http://stackoverflow.com/questions/1871536>
    # (Yay for ufuncs!)
    d0 = np.subtract.outer(xy[:, 0], xyi[:, 0])  # size(xy) * size(xyi)
    d1 = np.subtract.outer(xy[:, 1], xyi[:, 1])

    # hypot : element-wise sqrt(d0**2 + d1**2)
    return np.hypot(d0, d1)


def weight_sigmod(xy, xyi, ratio=0.05, s=20.0):
    """
    Description
    -----------
    (2D only)
    local weight/interpolate by sigmod function (GREIT3D)

    Parameters
    ----------
    xy: NDArray
        (x, y) of values
    xyi: NDArray
        (xi, yi) of interpolated locations
    ratio: float
        R0 = d_max * ratio
    s: float
        control the decay ratio

    Returns
    -------
    w_mat: NDArray
        weighting matrix mapping from xy to xyi (xy meshgrid)
    """
    d_mat = _distance_matrix2d(xy, xyi)
    # normalize distance
    d_max = np.max(d_mat)
    d_mat = 5.0 * d_mat / d_max
    # desired radius (a ratio of max pairwise distance)
    r0 = 5.0 * ratio
    # weights is the sigmod function
    weight = 1.0 / (1 + np.exp(s * (d_mat - r0)))
    # normalized
    w_mat = weight / weight.sum(axis=0)

    return w_mat


def weight_idw(xy, xyi, k=6, p=1.0):
    """
    Description
    -----------
    (2D only)
    local weight/interpolate by inverse distance

    Parameters
    ----------
    xy: NDArray
        (x, y) of values
    xyi: NDArray
        (xi, yi) of interpolated locations
    k: int
        number of nearest neighbores
    p: float
        scaling distance

    Returns
    -------
    w_mat: NDArray
        weighting matrix mapping from xy to xy_mesh
    """
    d_mat = _distance_matrix2d(xy, xyi)
    # weight = 1.0 / d_mat**p
    weight = 1.0 / d_mat ** p
    # keep only k largest neighbores (nearest)
    for w in weight.T:
        sort_indices = np.argsort(w)
        np.put(w, sort_indices[:-k], 0)
    # normalized
    w_mat = weight / weight.sum(axis=0)

    # xy times xyi size, use w_mat.T to multiply
    return w_mat


def weight_linear_rbf(xy, xyi, z):
    """
    Description
    -----------
    (2D only)
    local weight/interpolate by linear rbf function (z value required)

    Parameters
    ----------
    xy: NDArray
        (x, y) of values
    xyi: NDArray
        (xi, yi) of interpolated locations

    Returns
    -------
    w_mat: NDArray
        weighting matrix mapping from xy to xy_mesh
    """
    internal_dist = _distance_matrix2d(xy, xy)
    weights = la.solve(internal_dist, z)

    interp_dist = _distance_matrix2d(xy, xyi)
    zi = np.dot(interp_dist.T, weights)

    return zi


def weight_barycentric_gradient():
    """
    Description
    -----------
    (2D only)
    local weight/interpolate by barycentric gradient

    Parameters
    ----------
    xy: NDArray
        (x, y) of values
    xyi: NDArray
        (xi, yi) of interpolated locations

    Returns
    -------
    w_mat: NDArray
        weighting matrix mapping from xy to xy_mesh
    """
    raise NotImplementedError()


def sim2pts(pts, sim, sim_values):
    """
    Description
    -----------
    (2D/3D) compatible.

    Interp values on points using values on simplex,
    a simplex can be triangle or tetrahedron.
    The areas/volumes are used as weights.

    f_n = (sum_e r_e*S_e) / (sum_e S_e)

    where r_e is the value on triangles who share the node n,
    S_e is the area of triangle e.

    Notes
    -----
    This function is similar to pdeprtni of MATLAB pde.
    """
    N = pts.shape[0]
    M, dim = sim.shape
    # calculate the weights
    # triangle/tetrahedron must be CCW (recommended), then a is positive
    if dim == 3:
        weight_func = tri_area
    elif dim == 4:
        weight_func = tet_volume
    weights = weight_func(pts, sim)
    # build tri->pts matrix, could be accelerated using sparse matrix
    row = np.ravel(sim)
    col = np.repeat(np.arange(M), dim)  # [0, 0, 0, 1, 1, 1, ...]
    data = np.repeat(weights, dim)
    e2n_map = coo_matrix((data, (row, col)), shape=(N, M)).tocsr()
    # map values from elements to nodes
    # and re-weight by the sum of the areas/volumes of adjacent elements
    f = e2n_map.dot(sim_values)
    w = np.sum(e2n_map.toarray(), axis=1)

    return f / w


def pts2sim(sim, pts_values):
    """
    Description
    -----------
    (2D/3D) compatible.

    Given values on nodes, calculate interpolated values on simplex,
    this function was tested and equivalent to MATLAB 'pdeintrp'
    except for the shapes of 'pts' and 'tri'

    Parameters
    ----------
    sim: NDArray
        Mx3, Mx4 array, elements or simplex
        triangles denote connectivity [[i, j, k]]
        tetrahedrons denote connectivity [[i, j, m, n]]
    pts_values: NDArray
        Nx1 array, real/complex valued

    Returns
    -------
    el_value: NDArray
        Mx1 array, real/complex valued

    Notes
    -----
    This function is similar to pdfinterp of MATLAB pde.
    """
    # averaged over 3 nodes of a triangle
    el_value = np.mean(pts_values[sim], axis=1)
    return el_value


def tri_area(pts, sim):
    """
    calculate the area of each triangle

    Parameters
    ----------
    pts: NDArray
        Nx2 array, (x,y) locations for points
    sim: NDArray
        Mx3 array, elements (triangles) connectivity

    Returns
    -------
    a: NDArray
        Areas of triangles
    """
    a = np.zeros(np.shape(sim)[0])
    for i, e in enumerate(sim):
        xy = pts[e]
        # s1 = xy[2, :] - xy[1, :]
        # s2 = xy[0, :] - xy[2, :]
        # s3 = xy[1, :] - xy[0, :]
        # which can be simplified to
        # s = xy[[2, 0, 1]] - xy[[1, 2, 0]]
        s = xy[[2, 0]] - xy[[1, 2]]

        # a should be positive if triangles are CCW arranged
        a[i] = la.det(s)

    return a * 0.5


def tet_volume(pts, sim):
    """
    calculate the area of each triangle

    Parameters
    ----------
    pts: NDArray
        Nx3 array, (x,y, z) locations for points
    sim: NDArray
        Mx4 array, elements (tetrahedrons) connectivity

    Returns
    -------
    v: NDArray
        Volumes of tetrahedrons
    """
    v = np.zeros(np.shape(sim)[0])
    for i, e in enumerate(sim):
        xyz = pts[e]
        s = xyz[[2, 3, 0]] - xyz[[1, 2, 3]]

        # a should be positive if triangles are CCW arranged
        v[i] = la.det(s)

    return v / 6.0


def pdetrg(pts, tri):
    """
    Description
    -----------
    (Deprecated)
    analytical calculate the Area and grad(phi_i) using
    barycentric coordinates (simplex coordinates)
    this function is tested and equivalent to MATLAB 'pdetrg'
    except for the shape of 'pts' and 'tri' and the output

    note: each node may have multiple gradients in neighbor
    elements' coordinates. you may averaged all the gradient to
    get one node gradient.

    Parameters
    ----------
    pts: NDArray
        Nx2 array, (x,y) locations for points
    tri: NDArray
        Mx3 array, elements (triangles) connectivity

    Returns
    -------
    a: NDArray
        Mx1 array, areas of elements
    grad_phi_x: NDArray
        Mx3 array, x-gradient on elements' local coordinate
    grad_phi_y: NDArray
        Mx3 array, y-gradient on elements' local coordinate
    """
    m = np.size(tri, 0)

    ix = tri[:, 0]
    iy = tri[:, 1]
    iz = tri[:, 2]

    s1 = pts[iz, :] - pts[iy, :]
    s2 = pts[ix, :] - pts[iz, :]
    s3 = pts[iy, :] - pts[ix, :]

    a = 0.5 * (s2[:, 0] * s3[:, 1] - s3[:, 0] * s2[:, 1])
    if any(a) < 0:
        raise ValueError("Triangles are not in CCW order")

    # note in python, reshape place elements first on the right-most index
    grad_phi_x = np.reshape(
        [-s1[:, 1] / (2.0 * a), -s2[:, 1] / (2.0 * a), -s3[:, 1] / (2.0 * a)], [-1, m]
    ).T
    grad_phi_y = np.reshape(
        [s1[:, 0] / (2.0 * a), s2[:, 0] / (2.0 * a), s3[:, 0] / (2.0 * a)], [-1, m]
    ).T

    return a, grad_phi_x, grad_phi_y


def pdegrad(pts, tri, node_value):
    """
    Description
    -----------
    (Deprecated)
    given values on nodes, calculate the averaged-grad on elements
    this function was tested and equivalent to MATLAB 'pdegrad'
    except for the shape of 'pts', 'tri'

    Parameters
    ----------
    pts: NDArray
        Nx2 array, (x,y) locations for points
    tri: NDArray
        Mx3 array, elements (triangles) connectivity
    node_value: NDArray
        Nx1 array, real/complex valued

    Returns
    -------
    el_grad: NDArray
        el_grad, Mx2 array, real/complex valued
    """
    m = np.size(tri, 0)
    _, grad_phi_x, grad_phi_y = pdetrg(pts, tri)
    tri_values = np.reshape(node_value[tri.ravel()], [m, -1])
    grad_el_x = np.sum(grad_phi_x * tri_values, axis=1)
    grad_el_y = np.sum(grad_phi_y * tri_values, axis=1)
    return grad_el_x, grad_el_y


def demo():
    """demo shows how to interpolate on regular/irregular grids"""
    # 1. create mesh
    mesh_obj, _ = layer_circle(n_layer=8, n_fan=6)
    pts = mesh_obj["node"]
    tri = mesh_obj["element"]

    # set anomaly
    anomaly = [{"x": 0.5, "y": 0.5, "d": 0.2, "perm": 100.0}]
    mesh_new = set_perm(mesh_obj, anomaly=anomaly)

    # 2. interpolate using averaged neighbor triangle area
    perm_node = sim2pts(pts, tri, mesh_new["perm"])

<<<<<<< HEAD
=======
    # plot mesh and interpolated mesh (tri2pts)
    fig_size = (6, 4)
    fig = plt.figure(figsize=fig_size)
    ax = fig.add_subplot(111)
    ax.set_aspect("equal")
    ax.triplot(pts[:, 0], pts[:, 1], tri)
    im1 = ax.tripcolor(pts[:, 0], pts[:, 1], tri, mesh_new["perm"])
    fig.colorbar(im1, orientation="vertical")

    fig = plt.figure(figsize=fig_size)
    ax2 = fig.add_subplot(111)
    ax2.set_aspect("equal")
    ax2.triplot(pts[:, 0], pts[:, 1], tri)
    im2 = ax2.tripcolor(pts[:, 0], pts[:, 1], tri, perm_node, shading="flat")
    fig.colorbar(im2, orientation="vertical")

>>>>>>> 4ee7198a
    # 3. interpolate on grids (irregular or regular) using IDW, sigmod
    xg, yg, mask = meshgrid(pts)
    im = np.ones_like(mask)
    # mapping from values on xy to values on xyi
    xy = np.mean(pts[tri], axis=1)
    xyi = np.vstack((xg.flatten(), yg.flatten())).T
    # w_mat = weight_idw(xy, xyi)
    w_mat = weight_sigmod(xy, xyi)
    im = np.dot(w_mat.T, mesh_new["perm"])
    # im = weight_linear_rbf(xy, xyi, mesh_new['perm'])
    im[mask] = 0.0
    # reshape to grid size
    im = im.reshape(xg.shape)
    # Inverse mapping
    # w_mat_T_inv = np.linalg.pinv(w_mat.T)
    w_mat_T_inv = w_mat
    mesh_new_r = np.dot(w_mat_T_inv, im)

    # plot mesh and interpolated mesh (tri2pts)
    fig, axs = plt.subplots(1, 3)
    ax1, ax2, ax3 = axs[0], axs[1], axs[2]

    ax1.set_aspect('equal')
    ax1.triplot(pts[:, 0], pts[:, 1], tri)
    im1 = ax1.tripcolor(pts[:, 0], pts[:, 1], tri, mesh_new['perm'])

    ax2.set_aspect('equal')
    ax2.triplot(pts[:, 0], pts[:, 1], tri)
    im2 = ax2.tripcolor(pts[:, 0], pts[:, 1], tri, perm_node, shading='flat')

    # plot interpolated values
<<<<<<< HEAD
    ax3.set_aspect('equal')
    ax3.triplot(pts[:, 0], pts[:, 1], tri, alpha=0.5)
    im3 = ax3.pcolor(xg, yg, im, edgecolors=None, linewidth=0, alpha=0.8)

    _, ax = plt.subplots(1)
    ax.set_aspect('equal')
    ax.triplot(pts[:, 0], pts[:, 1], tri)
    im4 = ax.tripcolor(pts[:, 0], pts[:, 1], tri, mesh_new_r)  # , cmap='binary_r', binary, binary_r


=======
    fig, ax = plt.subplots(figsize=fig_size)
    ax.set_aspect("equal")
    ax.triplot(pts[:, 0], pts[:, 1], tri, alpha=0.5)
    im3 = ax.pcolor(xg, yg, im, edgecolors=None, linewidth=0, alpha=0.8)
    fig.colorbar(im3, orientation="vertical")
>>>>>>> 4ee7198a
    plt.show()


if __name__ == "__main__":
    demo()<|MERGE_RESOLUTION|>--- conflicted
+++ resolved
@@ -474,25 +474,6 @@
     # 2. interpolate using averaged neighbor triangle area
     perm_node = sim2pts(pts, tri, mesh_new["perm"])
 
-<<<<<<< HEAD
-=======
-    # plot mesh and interpolated mesh (tri2pts)
-    fig_size = (6, 4)
-    fig = plt.figure(figsize=fig_size)
-    ax = fig.add_subplot(111)
-    ax.set_aspect("equal")
-    ax.triplot(pts[:, 0], pts[:, 1], tri)
-    im1 = ax.tripcolor(pts[:, 0], pts[:, 1], tri, mesh_new["perm"])
-    fig.colorbar(im1, orientation="vertical")
-
-    fig = plt.figure(figsize=fig_size)
-    ax2 = fig.add_subplot(111)
-    ax2.set_aspect("equal")
-    ax2.triplot(pts[:, 0], pts[:, 1], tri)
-    im2 = ax2.tripcolor(pts[:, 0], pts[:, 1], tri, perm_node, shading="flat")
-    fig.colorbar(im2, orientation="vertical")
-
->>>>>>> 4ee7198a
     # 3. interpolate on grids (irregular or regular) using IDW, sigmod
     xg, yg, mask = meshgrid(pts)
     im = np.ones_like(mask)
@@ -524,24 +505,11 @@
     im2 = ax2.tripcolor(pts[:, 0], pts[:, 1], tri, perm_node, shading='flat')
 
     # plot interpolated values
-<<<<<<< HEAD
-    ax3.set_aspect('equal')
-    ax3.triplot(pts[:, 0], pts[:, 1], tri, alpha=0.5)
-    im3 = ax3.pcolor(xg, yg, im, edgecolors=None, linewidth=0, alpha=0.8)
-
-    _, ax = plt.subplots(1)
-    ax.set_aspect('equal')
-    ax.triplot(pts[:, 0], pts[:, 1], tri)
-    im4 = ax.tripcolor(pts[:, 0], pts[:, 1], tri, mesh_new_r)  # , cmap='binary_r', binary, binary_r
-
-
-=======
     fig, ax = plt.subplots(figsize=fig_size)
     ax.set_aspect("equal")
     ax.triplot(pts[:, 0], pts[:, 1], tri, alpha=0.5)
     im3 = ax.pcolor(xg, yg, im, edgecolors=None, linewidth=0, alpha=0.8)
     fig.colorbar(im3, orientation="vertical")
->>>>>>> 4ee7198a
     plt.show()
 
 
