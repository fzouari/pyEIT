# coding: utf-8
""" demo on dynamic eit using JAC method """
# Copyright (c) Benyuan Liu. All Rights Reserved.
# Distributed under the (new) BSD License. See LICENSE.txt for more info.
from __future__ import division, absolute_import, print_function

import numpy as np
import matplotlib.pyplot as plt

import pyeit.mesh as mesh
from pyeit.eit.fem import Forward
from pyeit.eit.utils import eit_scan_lines

import pyeit.eit.jac as jac
from pyeit.eit.interp2d import sim2pts
import pyeit.eit.jac_reg as jac_reg

""" 0. construct mesh """
mesh_obj, el_pos = mesh.create(16, h0=0.1)
# mesh_obj, el_pos = mesh.layer_circle()

# extract node, element, alpha
pts = mesh_obj["node"]
tri = mesh_obj["element"]
x, y = pts[:, 0], pts[:, 1]

""" 1. problem setup """
mesh_obj["alpha"] = np.random.rand(tri.shape[0]) * 200 + 100
anomaly = [{"x": 0.5, "y": 0.5, "d": 0.1, "perm": 1000.0}]
mesh_new = mesh.set_perm(mesh_obj, anomaly=anomaly)

""" 2. FEM simulation """
el_dist, step = 1, 1
ex_mat = eit_scan_lines(16, el_dist)

# calculate simulated data
fwd = Forward(mesh_obj, el_pos)
f0 = fwd.solve_eit(ex_mat, step=step, perm=mesh_obj["perm"])
f1 = fwd.solve_eit(ex_mat, step=step, perm=mesh_new["perm"])

""" 3. JAC solver """
# Note: if the jac and the real-problem are generated using the same mesh,
# then, data normalization in solve are not needed.
# However, when you generate jac from a known mesh, but in real-problem
# (mostly) the shape and the electrode positions are not exactly the same
<<<<<<< HEAD
# as in mesh generating the jac, then JAC and data must be normalized.
eit = jac.JAC(mesh_obj, el_pos, ex_mat=ex_mat, step=step,
              perm=1., parser='fmmu', jac_normalized=False)
eit.setup(p=0.5, lamb=0.01, method='kotre')
# ds = eit.solve(f1.v, f0.v, normalize=True)
ds = eit.solve(f1.v, f0.v, normalize=False)
=======
# as in mesh generating the jac, then data must be normalized.
eit = jac.JAC(
    mesh_obj,
    el_pos,
    ex_mat=ex_mat,
    step=step,
    perm=1.0,
    parser="std",
)
eit.setup(p=0.5, lamb=0.01, method="kotre")
ds = eit.solve(f1.v, f0.v, normalize=True)
>>>>>>> 4ee7198a
ds_n = sim2pts(pts, tri, np.real(ds))

# plot ground truth
fig, ax = plt.subplots(figsize=(6, 4))
delta_perm = mesh_new["perm"] - mesh_obj["perm"]
im = ax.tripcolor(x, y, tri, np.real(delta_perm), shading="flat")
fig.colorbar(im)
ax.set_aspect("equal")

# plot EIT reconstruction
fig, ax = plt.subplots(figsize=(6, 4))
im = ax.tripcolor(x, y, tri, ds_n, shading="flat")
for i, e in enumerate(el_pos):
    ax.annotate(str(i + 1), xy=(x[e], y[e]), color="r")
fig.colorbar(im)
ax.set_aspect("equal")
# fig.set_size_inches(6, 4)
# plt.savefig('../figs/demo_jac.png', dpi=96)
plt.show()

'''Plot Jacobian matrix'''
# Jac = eit.J
# for i in range(Jac.shape[0]):
#     fig, ax = plt.subplots(figsize=(6, 4))
#     im = ax.tripcolor(x, y, tri, np.real(Jac[i, :]), shading='flat')
#     fig.colorbar(im)
#     ax.set_aspect('equal')
#     plt.show()
<|MERGE_RESOLUTION|>--- conflicted
+++ resolved
@@ -43,14 +43,6 @@
 # then, data normalization in solve are not needed.
 # However, when you generate jac from a known mesh, but in real-problem
 # (mostly) the shape and the electrode positions are not exactly the same
-<<<<<<< HEAD
-# as in mesh generating the jac, then JAC and data must be normalized.
-eit = jac.JAC(mesh_obj, el_pos, ex_mat=ex_mat, step=step,
-              perm=1., parser='fmmu', jac_normalized=False)
-eit.setup(p=0.5, lamb=0.01, method='kotre')
-# ds = eit.solve(f1.v, f0.v, normalize=True)
-ds = eit.solve(f1.v, f0.v, normalize=False)
-=======
 # as in mesh generating the jac, then data must be normalized.
 eit = jac.JAC(
     mesh_obj,
@@ -58,11 +50,10 @@
     ex_mat=ex_mat,
     step=step,
     perm=1.0,
-    parser="std",
+    parser="fmmu",
 )
 eit.setup(p=0.5, lamb=0.01, method="kotre")
 ds = eit.solve(f1.v, f0.v, normalize=True)
->>>>>>> 4ee7198a
 ds_n = sim2pts(pts, tri, np.real(ds))
 
 # plot ground truth
